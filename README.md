# MSPOSD

A tool for drawing betaflight/inav/ardupilot MSP Display Port OSD over OpenIPC video stream.

**Click the image below to watch a video sample:**
[![Video sample](pics/AHI_OSD.png)](https://www.youtube.com/watch?v=4907k5c7b4U)

```
Usage: msposd [OPTIONS]
 -m --master      Serial port to receive MSP (%s by default)
 -b --baudrate    Serial port baudrate (%d by default)
 -o --output	  UDP endpoint to forward aggregated MSP messages
 -c --channels    RC Channel to listen for commands (0 by default) and exec channels.sh. This option can be repeated to allow listening for several channels.
 -w --wait        Delay after each command received (2000ms default)
 -r --fps         Max MSP Display refresh rate(1..50)
 -p --persist     How long a channel value must persist to generate a command - for multiposition switches (0ms default)
 -t --temp        Read SoC temperature
 -d --wfb         Monitors wfb.log file and reports errors via HUD messages
 -s --osd         Parse MSP and draw OSD over the video
 -a --ahi         Draw graphic AHI, mode [0-No, 2-Simple 1-Ladder, 3-LadderEx (home indicator on ladder)]
 -x --matrix      OSD matrix [0- 53:20 , 1- 50:18 chars, 11 Variable font size]
    --mspvtx      Enable alpha mspvtx functionality
 -v --verbose     Show debug info
 --help           Display this help
```

**Support for two font sizes.** (on FullHD mode only!)  
set --matrix  to a value 11 or higher, each value represents a template to be used to map the OSD config.  
```--matrix 11``` will use template 1. (click for a video sample)  
<a href="https://youtu.be/uKa1P8-Soxw">
    <img src="pics/OSD_Variable_font.jpg" alt="Video sample" width="300"/>
</a>  
All the OSD symbols in the red rectangles will be rendered using smaller font size. They will be aligned to the outer corner of each rectangle (up-left for the upper left one).

## VTX Menu

### Stick commands
<img src="pics/vtxmenu.png" alt="vtxmenu stick commands"/>

### VTXMenu INI File Format Guide

See: vtxmenu.ini

#### General Structure
- **Sections** represent individual pages.
- Each section can contain one of the following:
  - **Submenus** (which link to other sections).
  - **Options** (which allow user selections).
  - **Commands** (to perform specific actions).

#### Submenus
- **Submenus** are links that navigate to other sections within the INI file.

#### Options
- **Options** follow a specific colon-separated format, with parameters in this order:
  
  1. **Name** - The display name of the option.
  2. **Range/List** - A numeric range or list of allowed values.
  3. **Read Command** - The command to retrieve the current value.
  4. **Write Command** - The command to update the value. Use the `{}` placeholder to specify where the value will be placed in the write command.
  
  - **Range**: A numeric range of allowed values (e.g., `1-10`). You can use decimal syntax to denote more precision `0.1-20`.
  - **List**: A comma-separated list of selectable options (e.g., `On, Off, Auto`).

#### Commands
- **Commands** are colon-separated entries that define:
  
  1. **Label** - The text displayed to the user.
  2. **Action** - The command to be executed.


### Safeboot

The safeboot stick command will run `/usr/bin/safeboot.sh`.
Example:
```
#!/bin/sh
cp /etc/wfb.conf /etc/wfb.conf_before_safeboot
cp /etc/majestic.yaml /etc/majestic.yaml_before_safeboot
cp /etc/wfb.conf_safeboot /etc/wfb.conf
cp /etc/majestic.yaml_safeboot /etc/majestic.yaml
reboot
```
This will copy a known good config to the right place and reboot.
Use `Exit Camera menu` stick command (one or more times) to exit all flightcontroller and VTX menu screens before.

### MSPVTX

msposd has **alpha** support for mspVTX to Betaflight. use the `--mspvtx` switch to activate this. This will configure Betaflight vtx tables with the supported channles by the vtx. You can switch channels from within Betaflight menu, Betaflight Configurator, SpeedyBee App, ELRS VTXAdmin.

##  Options.
Forwarding of MSP packets via UDP.  
Can monitor RC Channels values in FC and call the script `channels.sh` (located at /usr/bin or /usr/sbin).Will passing the channel number and its value to it as $1 and $2 parameters. This allows for controlling the camera via the Remote Control Transmitter.  
AHI (Artificial Horizon Indicator) ladder - Graphical AHI , that is drawn over the standard OSD. 

**Show custom mesage and diagnostics** on screen when text is written to file /tmp/MSPOSD.msg 
```
echo "Custom Message... &L04 &F22 CPU:&C &B temp:&T" >/tmp/MSPOSD.msg
```
Extra params withing the message to be shown:
- &T - Board temperature  
- &B - Video Bitrate and FPS  
- &C - CPU Usage percent  
- &t - Time  
- &Fxx - Set text font size (10 to 99)  
- &Lxx - Set text colour (first digit 0- white, 1 - black, 2- red, 3 - green, 4 - blue, 5 - yellow, 6 - magenta, 7 - cyan) and postion on the screen(second digit)  0-TopLeft, 1-TopCenter, 2-TopRight, 3-TopMoving,4-BottomLeft, 5-BottomCenter, 6-BottomRight, 7-BottomMoving   
 -&p - Dropped packet injections by wfb-ng
### Usage Example:

```
msposd  --master /dev/ttyS2 --baudrate 115200 -c 7 -c 9 --out 127.0.0.1:14555 -osd -r 20 --ahi 1 -v
```
Read on  UART2 with baudrade 115200 and listen for value changes of RC channel 7 and channel 9 that come from the Remote Control via Flight Controller.
Every time the value is changed with more than 5% the bash script ```channels.sh {Channel} {Value}``` will be started with the provided parameters.  
Forward MSP to UDP port 14555 so that it can be handled by wfb-ng and sent to the ground.
Draw an Artificial Horizon Indicator (AHI) Ladder with color-coded vertical steps.
The refresh rate of the OSD is limited to 20 frames per second, depending on the Flight Controller and MSP DisplayPort implementation, usually ranging between 12 and 17 frames per second.

Font files for each Flight Controller firmware have two versions—one for 720p and one for 1080p resolutions. They should be named **font_hd.png** and **font.png** respectively, and saved in the **/usr/bin** folder on the camera.
They vary depending on the Flight Controller, so choose the appropriate pair.
The program will read from /etc/majestic.yaml and will select the type of font to use based on the video resolution configured there.

### To install:
Copy msposd for the architecture you need on the cam.  
Prebuild binaries for x86, SigmaStar, Goke and Hisilicon are at release/ folder.  
**For SigmaStar** based SoC (ssc338q, sc30kq) :
```
curl -L -o /usr/bin/msposd https://raw.githubusercontent.com/openipc/msposd/main/release/star6e/msposd
chmod 755 /usr/bin/msposd
```
Copy the font files for your flight controller firmware INAV/ Betaflight/ ArduPilot from here  https://github.com/openipc/msposd/tree/main/fonts   

**For INAV**:
```
mkdir /usr/share/fonts
curl -k -L -o /usr/share/fonts/font.png https://raw.githubusercontent.com/openipc/msposd/main/fonts/inav/font.png
curl -k -L -o /usr/share/fonts/font_hd.png https://raw.githubusercontent.com/openipc/msposd/main/fonts/inav/font_hd.png
```

**For Betaflight**: preinstalled in OpenIPC firmware since Oct 2024
```
mkdir /usr/share/fonts
curl -k -L -o /usr/share/fonts/font.png https://raw.githubusercontent.com/openipc/msposd/main/fonts/betaflight/font.png
curl -k -L -o /usr/share/fonts/font_hd.png https://raw.githubusercontent.com/openipc/msposd/main/fonts/betaflight/font_hd.png
```

Start msposd or reference it in OpenIPC boot scripts.  

### To install on Goke/HiSilicon camera
```
curl -L -o /usr/bin/msposd https://raw.githubusercontent.com/openipc/msposd/main/release/goke/msposd
#or
curl -L -o /usr/bin/msposd https://raw.githubusercontent.com/openipc/msposd/main/release/hisi/msposd
chmod 755 /usr/bin/msposd
#Download an additional driver for Region Module
curl -k -L -o /lib/modules/4.9.37/goke/gk7205v200_rgn.ko https://github.com/OpenIPC/firmware/raw/89ded200eba00726930b8307ddaf573ac449f076/general/package/goke-osdrv-gk7205v200/files/kmod/gk7205v200_rgn.ko
sed -i "s!#insmod gk7205v200_rgn.ko!insmod gk7205v200_rgn.ko!g" "/usr/bin/load_goke"
reboot
```
On lower-end cameras like gk7205v200/v210 the OSD will work only in 1280x720 mode!

<<<<<<< HEAD
### VTX Menu
![alt text](pics/vtx_menu.png)


## Rendering on the ground station
This mode uses one MSPOSD running on the air unit, collecting MSP DisplayPort data, aggregating it and sending it via wfb_ng to the ground.    
On the ground another instance of MSPOSD renders these data and overlays it on the screen.  
Tested on x86 Ubuntu 6.5.0.28  
On the cam msposd can be started like this to forward via port 14550 (default mavlink, should not be used)  
```msposd --channels 7 --master /dev/ttyS2 --baudrate 115200 --out 127.0.0.1:14550 --matrix 11 --ahi 3 -r 30```   
On the ground:  
```msposd --master 127.0.0.1:14550  --osd -r 50 --ahi 3 --matrix 11 -v```


=======
>>>>>>> beca9411
### Diagnosing
Q: _I see a static map of all characters on the screen but no realtime OSD_.  
A: There are no data being received by the cam.  
    - Check your wiring. You need Tx/Rx/Gnd wires.  Data lines must be crossed (Rx goes to Tx ).  
    - Check Inav/Ardu config. Enable MSP and OSD where needed! There is a separate option for OSD in INAV. Do not enable mavlink and msp on a single UART. (This is a bug in BF). Do not start msposd twice.  
    - On the cam. execute ```top``` , find the line for msposd, copy it (the whole line!) . Then ```killall msposd```, add   ```-v``` to the end of the line and start it.  
    Take a look at the console logs:  

<a href="pics/diag_1.png">
  <img src="pics/diag_1.png" alt="Diagram Thumbnail" width="350"/>
</a>  

If they are stuck at step 1, there is no data on the UART. If there are lines past step 1, but OSD is not visible, the signal is not the format expected - MSP Display Port. Take a look in values in yellow, how much MSP packets were extracted from the signal, the total amount of bytes per second etc.
Save this log to show it if requested.

Q: _OSD changes, but I see strange symbols on the screen_.  
A: Download the appropriate font set for you flight controller software. Check for loose connectors, speed settings and make sure you have ground wire between the FC and the cam.

Q: _With Betaflight, if AHI is shown but is not updated, even though msposd has "--ahi 1" argument and the telemetry is working._  
A: Check your connections, specifically Camera's TX <-> FC RX. Camera needs to request extra data from Flight controller for this feature to work. Betaflight can be configured to allow readonly mode, but then extra features like RC channels control and AHI will not work.

### Acknowledgements:
- Default fonts included in this project are created by SNEAKY_FPV.  These and other excellent additional fonts can be found here: https://sites.google.com/view/sneaky-fpv/home  
This work is based on these projects:
- https://github.com/fpv-wtf/msp-osd
- https://github.com/OpenIPC/osd<|MERGE_RESOLUTION|>--- conflicted
+++ resolved
@@ -159,11 +159,6 @@
 ```
 On lower-end cameras like gk7205v200/v210 the OSD will work only in 1280x720 mode!
 
-<<<<<<< HEAD
-### VTX Menu
-![alt text](pics/vtx_menu.png)
-
-
 ## Rendering on the ground station
 This mode uses one MSPOSD running on the air unit, collecting MSP DisplayPort data, aggregating it and sending it via wfb_ng to the ground.    
 On the ground another instance of MSPOSD renders these data and overlays it on the screen.  
@@ -173,9 +168,6 @@
 On the ground:  
 ```msposd --master 127.0.0.1:14550  --osd -r 50 --ahi 3 --matrix 11 -v```
 
-
-=======
->>>>>>> beca9411
 ### Diagnosing
 Q: _I see a static map of all characters on the screen but no realtime OSD_.  
 A: There are no data being received by the cam.  
