--- conflicted
+++ resolved
@@ -1402,10 +1402,6 @@
 	out[j] = '\0'; // Null-terminate the modified string
 }
 
-<<<<<<< HEAD
-char osdmsg[180];
-char ready_osdmsg[80];
-=======
 
 #define MAX_LINES 100  // Maximum number of lines we expect to handle
 void split_lines(char *str, char *lines[MAX_LINES], int *line_count) {
@@ -1424,7 +1420,7 @@
 }
 
 char osdmsg[MAX_STATUS_MSG_LEN];
->>>>>>> 4dff3431
+char ready_osdmsg[80];
 
 bool DrawTextOnOSDBitmap(char *msg) {
 	char *font;
